--- conflicted
+++ resolved
@@ -103,11 +103,7 @@
             try:
                 code_ownership_kpi = CodeOwnershipKPI(file_path=str(file_path.resolve()), repo_root=str(repo_root_path.resolve()))
             except Exception as e:
-<<<<<<< HEAD
                 from src.kpis.base_kpi import BaseKPI
-                
-=======
->>>>>>> 3e437082
                 class FallbackCodeOwnershipKPI(BaseKPI):
                     def __init__(self):
                         super().__init__(
@@ -124,11 +120,7 @@
             try:
                 shared_ownership_kpi = SharedOwnershipKPI(file_path=str(file_path.resolve()), repo_root=str(repo_root_path.resolve()))
             except Exception as e:
-<<<<<<< HEAD
                 from src.kpis.base_kpi import BaseKPI
-                
-=======
->>>>>>> 3e437082
                 class FallbackSharedOwnershipKPI(BaseKPI):
                     def __init__(self):
                         super().__init__(
