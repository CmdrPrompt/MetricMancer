<<<<<<< HEAD
=======
import os
>>>>>>> 3e437082

from ..base_kpi import BaseKPI


class ChurnKPI(BaseKPI):
    def __init__(self, value=None, calculation_values=None):
        super().__init__(
            name="churn",
            value=value,
            unit="commits",
            description="Number of commits affecting the file",
            calculation_values=calculation_values
        )

    def calculate(self, file_path: str, churn_data: dict, **kwargs):
        """
        Looks up a pre-calculated churn value from a dictionary, robust to absolute/relative path mismatches and filename-only matches.
        """
        abs_path = os.path.normcase(os.path.normpath(os.path.abspath(file_path)))
        # Try absolute path match
        for key in churn_data:
            norm_key = os.path.normcase(os.path.normpath(key))
            if abs_path == norm_key:
                self.value = churn_data[key]
                break
        else:
            # Try filename match if absolute path fails
            file_name = os.path.basename(file_path)
            for key in churn_data:
                if os.path.basename(key) == file_name:
                    self.value = churn_data[key]
                    break
            else:
                self.value = 0
        return self<|MERGE_RESOLUTION|>--- conflicted
+++ resolved
@@ -1,7 +1,4 @@
-<<<<<<< HEAD
-=======
 import os
->>>>>>> 3e437082
 
 from ..base_kpi import BaseKPI
 
