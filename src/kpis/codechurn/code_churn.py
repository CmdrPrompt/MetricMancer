--- conflicted
+++ resolved
@@ -4,13 +4,10 @@
 from src.utilities.debug import debug_print
 from src.utilities.git_helpers import find_git_repo_root
 
-<<<<<<< HEAD
-=======
 try:
     from pydriller import Repository
 except ImportError:
     Repository = None
->>>>>>> 3e437082
 
 class CodeChurnAnalyzer:
     def __init__(self, repo_scan_pairs):
