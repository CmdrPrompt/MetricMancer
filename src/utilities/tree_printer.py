--- conflicted
+++ resolved
@@ -1,12 +1,4 @@
-<<<<<<< HEAD
-
-
-"""
-TreePrinter utility for printing directory trees.
-"""
-=======
 import os
->>>>>>> 3e437082
 
 
 class TreePrinter:
