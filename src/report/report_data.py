<<<<<<< HEAD
from .file_info import FileInfo
from .root_info import RootInfo
from .report_data_collector import ReportDataCollector
from typing import Any, Dict, List, Union
=======
from typing import Any, Dict, List, Union

from .file_info import FileInfo
from .report_data_collector import ReportDataCollector
from .root_info import RootInfo


class ReportData:
	"""
	Holds data for report generation.
	Stores summary and detailed report data.
	"""
	def __init__(self, summary, details):
		"""
		Initialize the ReportData object.
		Args:
			summary: Summary data for the report.
			details: Detailed data for the report.
		"""
		self.summary = summary
		self.details = details
>>>>>>> 3e437082


class ReportData:
    """
    Holds data for report generation.
    Stores summary and detailed report data.
    """
    def __init__(self, summary, details):
        """
        Initialize the ReportData object.
        Args:
            summary: Summary data for the report.
            details: Detailed data for the report.
        """
        self.summary = summary

    self.details = details


class ReportDataBuilder:

    def __init__(self, repo_info, threshold_low: float = 10.0, threshold_high: float = 20.0, problem_file_threshold: Union[float, None] = None):
        self.repo_info = repo_info
        self.results = repo_info.results
        self.threshold_low = threshold_low
        self.threshold_high = threshold_high
        self.problem_file_threshold = problem_file_threshold

        self.collector = ReportDataCollector(repo_info, threshold_low, threshold_high)

    # Use shared helpers instead of duplicate methods

    def prepare_structured_data(self) -> List[Dict[str, Any]]:
        """
        Prepare structured data for the report, organized by language and root.
        Returns:
            List of dictionaries, each containing language name and root information.
        """
        structured: List[Dict[str, Any]] = []
        for language in sorted(self.results):
            language_section = {'name': language, 'roots': []}
            for root in sorted(self.results[language]):
                root_info = self.collector.build_root_info(language, root, self.results[language][root])
                language_section['roots'].append(root_info)
            structured.append(language_section)
        return structured<|MERGE_RESOLUTION|>--- conflicted
+++ resolved
@@ -1,32 +1,24 @@
-<<<<<<< HEAD
-from .file_info import FileInfo
-from .root_info import RootInfo
-from .report_data_collector import ReportDataCollector
+
 from typing import Any, Dict, List, Union
-=======
-from typing import Any, Dict, List, Union
-
 from .file_info import FileInfo
 from .report_data_collector import ReportDataCollector
 from .root_info import RootInfo
 
 
 class ReportData:
-	"""
-	Holds data for report generation.
-	Stores summary and detailed report data.
-	"""
-	def __init__(self, summary, details):
-		"""
-		Initialize the ReportData object.
-		Args:
-			summary: Summary data for the report.
-			details: Detailed data for the report.
-		"""
-		self.summary = summary
-		self.details = details
->>>>>>> 3e437082
-
+    """
+    Holds data for report generation.
+    Stores summary and detailed report data.
+    """
+    def __init__(self, summary, details):
+        """
+        Initialize the ReportData object.
+        Args:
+            summary: Summary data for the report.
+            details: Detailed data for the report.
+        """
+        self.summary = summary
+        self.details = details
 
 class ReportData:
     """
