<<<<<<< HEAD
=======
import os
from typing import List
>>>>>>> 3e437082

from jinja2 import Environment, FileSystemLoader

from src.kpis.model import RepoInfo, ScanDir, File


class ReportRenderer:
    """
    Renders the HTML report using Jinja2 templates and the analyzed repository data.
    Collects and filters files for reporting, and passes context to the template.
    """
    def __init__(self, template_dir='src/report/templates', template_file='report.html', threshold_low=10.0, threshold_high=20.0):
        """
        Initialize the ReportRenderer.
        Args:
            template_dir: Directory containing Jinja2 templates.
            template_file: Template file to use for rendering.
            threshold_low: Lower threshold for complexity grading.
            threshold_high: Upper threshold for complexity grading.
        """
        self.env = Environment(loader=FileSystemLoader(template_dir))
        self.env.filters['basename'] = lambda path: os.path.basename(path) if path else ""
        self.template_file = template_file
        self.threshold_low = threshold_low
        self.threshold_high = threshold_high

    def _collect_all_files(self, scan_dir: ScanDir) -> List[File]:
        """
        Recursively collect all git-tracked File objects from a ScanDir tree.
        """
        def is_tracked_file(file_obj: File):
            co = file_obj.kpis.get('Code Ownership')
            if not co or not hasattr(co, 'value') or not isinstance(co.value, dict):
                return True
            return not (co.value.get('ownership') == 'N/A')

        files = [f for f in scan_dir.files.values() if is_tracked_file(f)]
        for sub_dir in scan_dir.scan_dirs.values():
            files.extend(self._collect_all_files(sub_dir))
        return files

    def render(self, repo_info: RepoInfo, problem_file_threshold=None, report_links=None, **kwargs):
        """
        Render the HTML report using the provided template and repository data.
        Args:
            repo_info: The analyzed repository data model (RepoInfo).
            problem_file_threshold: Optional threshold for flagging problematic files.
            report_links: Optional links to include in the report.
        Returns:
            Rendered HTML as a string.
        """
        template = self.env.get_template(self.template_file)

        # Collect all files to identify problem files
        all_files = self._collect_all_files(repo_info)

        # Filter out problem files based on the threshold
        problem_files = []
        if problem_file_threshold is not None:
            problem_files = [
                f for f in all_files 
                if f.kpis.get('complexity') and f.kpis['complexity'].value >= problem_file_threshold
            ]
            problem_files.sort(key=lambda f: f.kpis['complexity'].value, reverse=True)

        return template.render(
            repo_info=repo_info,
            problem_files=problem_files,
            threshold_low=self.threshold_low,
            threshold_high=self.threshold_high,
            problem_file_threshold=problem_file_threshold,
            report_links=report_links,
            # Pass the grade function to the template so it can be used there
            grade=self.env.globals.get('grade')
        )<|MERGE_RESOLUTION|>--- conflicted
+++ resolved
@@ -1,13 +1,8 @@
-<<<<<<< HEAD
-=======
 import os
 from typing import List
->>>>>>> 3e437082
 
 from jinja2 import Environment, FileSystemLoader
-
 from src.kpis.model import RepoInfo, ScanDir, File
-
 
 class ReportRenderer:
     """
