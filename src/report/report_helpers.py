"""
<<<<<<< HEAD
Helper functions for report filename and folder handling for ComplexityScanner.
"""

import os
import datetime
=======
Helper functions for report generation, including grading, file extensions,
and filename handling for ComplexityScanner.
"""

import datetime
import os
>>>>>>> 3e437082


def grade(value: float, threshold_low: float, threshold_high: float) -> dict:
    """
    Return a grade label and color for a given value based on thresholds.
    Args:
        value: The value to grade (e.g., complexity score).
        threshold_low: Lower threshold for best grade.
        threshold_high: Upper threshold for medium grade.
    Returns:
        dict: Dictionary with 'label' (A/B/C) and 'color' (hex color code).
    """
    if value < threshold_low:
        return {"label": "A", "color": "#4CAF50"}  # Green
    elif value < threshold_high:
        return {"label": "B", "color": "#FFC107"}  # Amber
    else:
        return {"label": "C", "color": "#F44336"}  # Red


def get_file_extension(filename: str) -> str:
    """
    Get the file extension for a given filename.
    Args:
        filename: The name of the file.
    Returns:
        str: The file extension (without dot), or empty string if none.
    """
    return filename.split('.')[-1] if '.' in filename else ''


def get_language_from_extension(extension: str) -> str:
    """
    Get the programming language for a given file extension.
    Args:
        extension: The file extension (without dot).
    Returns:
        str: The programming language name, or 'Unknown' if not mapped.
    """
    mapping = {
        'py': 'Python',
        'js': 'JavaScript',
        'ts': 'TypeScript',
        'java': 'Java',
        'cpp': 'C++',
        'c': 'C',
        'cs': 'C#',
        'go': 'Go',
        'rb': 'Ruby',
        'php': 'PHP',
        'swift': 'Swift',
        'kt': 'Kotlin',
        'scala': 'Scala',
        'rs': 'Rust',
        'm': 'Objective-C',
        'ada': 'Ada',
    }
    return mapping.get(extension, 'Unknown')
<<<<<<< HEAD

=======
>>>>>>> 3e437082

def get_output_filename(args):
    """
    Determines the output filename for the report based on CLI arguments.
    Handles --report-filename, --with-date, --auto-report-filename.
    """
    # Sätt filändelse beroende på rapportformat
    ext = '.html'
    if getattr(args, 'output_format', None) == 'json':
        ext = '.json'
    output_file = f'complexity_report{ext}'

    if getattr(args, 'report_filename', None):
        output_file = args.report_filename
        if getattr(args, 'with_date', False):
            date_str = datetime.datetime.now().strftime('%Y%m%d_%H%M%S')
            base, ext = os.path.splitext(output_file)
            output_file = f"{base}_{date_str}{ext}"
    elif getattr(args, 'auto_report_filename', False):
        date_str = datetime.datetime.now().strftime('%Y%m%d_%H%M%S')
        dir_str = "_".join([
            os.path.basename(os.path.normpath(d))
            for d in getattr(args, 'directories', ['src'])
        ])
        output_file = f"complexity_report_{dir_str}_{date_str}.html"

    return output_file


def ensure_report_folder(report_folder):
    """
    Ensures the report folder exists. Returns the folder path if specified, else None.
    """
    if report_folder:
        os.makedirs(report_folder, exist_ok=True)
        return report_folder
    return None<|MERGE_RESOLUTION|>--- conflicted
+++ resolved
@@ -1,18 +1,10 @@
 """
-<<<<<<< HEAD
-Helper functions for report filename and folder handling for ComplexityScanner.
+Helper functions for report generation, including grading, file extensions,
+and filename handling for ComplexityScanner.
 """
 
 import os
 import datetime
-=======
-Helper functions for report generation, including grading, file extensions,
-and filename handling for ComplexityScanner.
-"""
-
-import datetime
-import os
->>>>>>> 3e437082
 
 
 def grade(value: float, threshold_low: float, threshold_high: float) -> dict:
@@ -71,10 +63,6 @@
         'ada': 'Ada',
     }
     return mapping.get(extension, 'Unknown')
-<<<<<<< HEAD
-
-=======
->>>>>>> 3e437082
 
 def get_output_filename(args):
     """
