--- conflicted
+++ resolved
@@ -1,8 +1,5 @@
-<<<<<<< HEAD
-=======
 from src.report.html.html_report_format import HTMLReportFormat
 from src.utilities.debug import debug_print
->>>>>>> 3e437082
 from .report_interface import ReportInterface
 
 
@@ -37,10 +34,6 @@
             report_links: Optional links to include in the report.
             **kwargs: Additional arguments that are ignored by this generator.
         """
-        from src.report.html.html_report_format import HTMLReportFormat
-        from src.utilities.debug import debug_print
-
-<<<<<<< HEAD
         format_strategy = HTMLReportFormat(self.template_dir, self.template_file)
         format_strategy.print_report(
             self.repo_info,
@@ -51,25 +44,4 @@
             problem_file_threshold=self.problem_file_threshold,
             report_links=report_links,
             # kwargs may include level, hierarchical, etc. (not used by HTML report)
-        )
-=======
-	def generate(self, output_file='complexity_report.html', report_links=None, **kwargs):
-		"""
-		Generate a report using the selected format strategy (HTML by default).
-		Args:
-			output_file: Output filename for the report.
-			report_links: Optional links to include in the report.
-			**kwargs: Additional arguments that are ignored by this generator.
-		"""
-		format_strategy = HTMLReportFormat(self.template_dir, self.template_file)
-		format_strategy.print_report(
-			self.repo_info,
-			debug_print,
-			output_file=output_file,
-			threshold_low=self.threshold_low,
-			threshold_high=self.threshold_high,
-			problem_file_threshold=self.problem_file_threshold,
-			report_links=report_links,
-			# kwargs may include level, hierarchical, etc. (not used by HTML report)
-		)
->>>>>>> 3e437082
+        )